--- conflicted
+++ resolved
@@ -51,17 +51,8 @@
 use std::time::Duration;
 use std::pin::Pin;
 
-<<<<<<< HEAD
-use futures::{
-	future, Future, Stream, FutureExt, TryFutureExt, StreamExt,
-	compat::{Future01CompatExt, Stream01CompatExt}
-};
-use futures01::{Future as _};
+use futures::{future, Future, Stream, FutureExt, TryFutureExt, StreamExt, task::Spawn};
 use log::warn;
-=======
-use futures::{future, Future, Stream, FutureExt, TryFutureExt, StreamExt, task::Spawn};
-use log::{warn, error};
->>>>>>> 2d688b13
 use client::BlockchainEvents;
 use primitives::{Pair, Blake2Hasher};
 use polkadot_primitives::{
@@ -72,20 +63,12 @@
 	}
 };
 use polkadot_cli::{
-	ProvideRuntimeApi, AbstractService, ParachainHost, IsKusama,
+	ProvideRuntimeApi, AbstractService, ParachainHost, IsKusama, WrappedExecutor,
 	service::{self, Roles, SelectChain}
 };
 use polkadot_network::validation::{LeafWorkParams, ValidationNetwork};
-<<<<<<< HEAD
-use polkadot_network::PolkadotNetworkService;
-
-pub use polkadot_cli::{VersionInfo, TaskExecutor, load_spec, service::Configuration};
-=======
-use polkadot_network::PolkadotProtocol;
-use polkadot_runtime::RuntimeApi;
-
-pub use polkadot_cli::VersionInfo;
->>>>>>> 2d688b13
+
+pub use polkadot_cli::{VersionInfo, load_spec, service::Configuration};
 pub use polkadot_network::validation::Incoming;
 pub use polkadot_validation::SignedStatement;
 pub use polkadot_primitives::parachain::CollatorId;
@@ -154,17 +137,10 @@
 	type ParachainContext: self::ParachainContext;
 
 	/// Build the `ParachainContext`.
-<<<<<<< HEAD
-	fn build<B, E, R>(
+	fn build<B, E, R, SP>(
 		self,
 		client: Arc<PolkadotClient<B, E, R>>,
-		task_executor: TaskExecutor,
-=======
-	fn build<B, E, SP>(
-		self,
-		client: Arc<PolkadotClient<B, E>>,
 		spawner: SP,
->>>>>>> 2d688b13
 		network: Arc<dyn Network>,
 	) -> Result<Self::ParachainContext, ()>
 		where
@@ -296,7 +272,6 @@
 	exit: E,
 	para_id: ParaId,
 	key: Arc<CollatorPair>,
-<<<<<<< HEAD
 	build_parachain_context: P,
 ) -> polkadot_cli::error::Result<()>
 	where
@@ -310,31 +285,13 @@
 		S::CallExecutor: service::CallExecutor<service::Block, service::Blake2Hasher>,
 		// Rust bug: https://github.com/rust-lang/rust/issues/24159
 		S::SelectChain: service::SelectChain<service::Block>,
-		E: futures01::Future<Item = (), Error = ()> + Unpin + Send + Clone + Sync + 'static,
+		E: futures::Future<Output=()> + Clone + Unpin + Send + Sync + 'static,
 		P: BuildParachainContext,
 		P::ParachainContext: Send + 'static,
 		<P::ParachainContext as ParachainContext>::ProduceCandidate: Send,
-=======
-}
-
-impl<P, E> IntoExit for CollationNode<P, E> where
-	E: futures::Future<Output=()> + Unpin + Send + 'static
-{
-	type Exit = E;
-	fn into_exit(self) -> Self::Exit {
-		self.exit
-	}
-}
-
-impl<P, E> Worker for CollationNode<P, E> where
-	P: BuildParachainContext + Send + 'static,
-	P::ParachainContext: Send + 'static,
-	<P::ParachainContext as ParachainContext>::ProduceCandidate: Send + 'static,
-	E: futures::Future<Output=()> + Clone + Unpin + Send + Sync + 'static,
->>>>>>> 2d688b13
 {
 	let runtime = tokio::runtime::Runtime::new().map_err(|e| format!("{:?}", e))?;
-	let task_executor: TaskExecutor = Arc::new(runtime.executor());
+	let spawner = WrappedExecutor(service.spawn_task_handle());
 
 	let client = service.client();
 	let network = service.network();
@@ -345,7 +302,6 @@
 		return Err(polkadot_cli::error::Error::Other("The node cannot work because it can't select chain.".into()))
 	};
 
-<<<<<<< HEAD
 	let is_known = move |block_hash: &Hash| {
 		use consensus_common::BlockStatus;
 		use polkadot_network::gossip::Known;
@@ -368,19 +324,19 @@
 	let message_validator = polkadot_network::gossip::register_validator(
 		network.clone(),
 		(is_known, client.clone()),
+		&spawner,
 	);
 
 	let validation_network = Arc::new(ValidationNetwork::new(
-		network.clone(),
+		message_validator,
 		exit.clone(),
-		message_validator,
 		client.clone(),
-		task_executor.clone(),
+		spawner.clone(),
 	));
 
 	let parachain_context = match build_parachain_context.build(
 		client.clone(),
-		task_executor,
+		spawner,
 		validation_network.clone(),
 	) {
 		Ok(ctx) => ctx,
@@ -399,94 +355,10 @@
 						Err(e) => return future::Either::Left(future::err(Error::Polkadot(
 							format!("{:?}", e)
 						))),
-=======
-	fn work<S, SC, B, CE, SP>(self, service: &S, spawner: SP) -> Self::Work
-	where
-		S: AbstractService<
-			Block = Block,
-			RuntimeApi = RuntimeApi,
-			Backend = B,
-			SelectChain = SC,
-			NetworkSpecialization = PolkadotProtocol,
-			CallExecutor = CE,
-		>,
-		SC: polkadot_service::SelectChain<Block> + 'static,
-		B: client_api::backend::Backend<Block, Blake2Hasher> + 'static,
-		CE: client::CallExecutor<Block, Blake2Hasher> + Clone + Send + Sync + 'static,
-		SP: Spawn + Clone + Send + Sync + 'static,
-	{
-		let CollationNode { build_parachain_context, exit, para_id, key } = self;
-		let client = service.client();
-		let network = service.network();
-		let known_oracle = client.clone();
-		let select_chain = if let Some(select_chain) = service.select_chain() {
-			select_chain
-		} else {
-			error!("The node cannot work because it can't select chain.");
-			return Box::new(future::ready(()));
-		};
-
-		let is_known = move |block_hash: &Hash| {
-			use consensus_common::BlockStatus;
-			use polkadot_network::gossip::Known;
-
-			match known_oracle.block_status(&BlockId::hash(*block_hash)) {
-				Err(_) | Ok(BlockStatus::Unknown) | Ok(BlockStatus::Queued) => None,
-				Ok(BlockStatus::KnownBad) => Some(Known::Bad),
-				Ok(BlockStatus::InChainWithState) | Ok(BlockStatus::InChainPruned) =>
-					match select_chain.leaves() {
-						Err(_) => None,
-						Ok(leaves) => if leaves.contains(block_hash) {
-							Some(Known::Leaf)
-						} else {
-							Some(Known::Old)
-						},
-					}
-			}
-		};
-
-		let message_validator = polkadot_network::gossip::register_validator(
-			network.clone(),
-			(is_known, client.clone()),
-			&spawner
-		);
-
-		let validation_network = Arc::new(ValidationNetwork::new(
-			message_validator,
-			exit.clone(),
-			client.clone(),
-			spawner.clone(),
-		));
-
-		let parachain_context = match build_parachain_context.build(
-			client.clone(),
-			spawner,
-			validation_network.clone(),
-		) {
-			Ok(ctx) => ctx,
-			Err(()) => {
-				error!("Could not build the parachain context!");
-				return Box::new(future::ready(()))
-			}
-		};
-
-		let inner_exit = exit.clone();
-		let work = client.import_notification_stream()
-			.for_each(move |notification| {
-				macro_rules! try_fr {
-					($e:expr) => {
-						match $e {
-							Ok(x) => x,
-							Err(e) => return future::Either::Left(future::err(Error::Polkadot(
-								format!("{:?}", e)
-							))),
-						}
->>>>>>> 2d688b13
 					}
 				}
 			}
 
-<<<<<<< HEAD
 			let relay_parent = notification.hash;
 			let id = BlockId::hash(relay_parent);
 
@@ -510,67 +382,6 @@
 					para_id,
 					validators.as_slice(),
 					try_fr!(api.duty_roster(&id)),
-=======
-				let relay_parent = notification.hash;
-				let id = BlockId::hash(relay_parent);
-
-				let network = network.clone();
-				let client = client.clone();
-				let key = key.clone();
-				let parachain_context = parachain_context.clone();
-				let validation_network = validation_network.clone();
-				let inner_exit_2 = inner_exit.clone();
-
-				let work = future::lazy(move |_| {
-					let api = client.runtime_api();
-					let status = match try_fr!(api.parachain_status(&id, para_id)) {
-						Some(status) => status,
-						None => return future::Either::Left(future::ok(())),
-					};
-
-					let validators = try_fr!(api.validators(&id));
-
-					let targets = compute_targets(
-						para_id,
-						validators.as_slice(),
-						try_fr!(api.duty_roster(&id)),
-					);
-
-					let context = ApiContext {
-						network: validation_network,
-						parent_hash: relay_parent,
-						validators,
-					};
-
-					let collation_work = collate(
-						relay_parent,
-						para_id,
-						status,
-						context,
-						parachain_context,
-						key,
-					).map_ok(move |(collation, outgoing)| {
-						network.with_spec(move |spec, ctx| {
-							let res = spec.add_local_collation(
-								ctx,
-								relay_parent,
-								targets,
-								collation,
-								outgoing,
-							);
-
-							let exit = inner_exit_2.clone();
-							tokio::spawn(future::select(res.boxed(), exit).map(drop));
-						})
-					});
-
-					future::Either::Right(collation_work)
-				});
-
-				let deadlined = future::select(
-					work,
-					futures_timer::Delay::new(COLLATION_TIMEOUT)
->>>>>>> 2d688b13
 				);
 
 				let context = ApiContext {
@@ -596,12 +407,13 @@
 							outgoing,
 						);
 
-						tokio::spawn(res.select(inner_exit_2.clone()).then(|_| Ok(())));
+						let exit = inner_exit_2.clone();
+						tokio::spawn(future::select(res.boxed(), exit).map(drop).map(|_| Ok(())).compat());
 					})
 				});
 
 				future::Either::Right(collation_work)
-			}).map(|_| Ok::<_, ()>(()));
+			});
 
 			let deadlined = future::select(
 				work,
@@ -615,30 +427,18 @@
 					}
 				});
 
-<<<<<<< HEAD
-			let future = future::select(
-				silenced,
-				inner_exit.clone().map(|_| Ok::<_, ()>(())).compat()
-			).map(|_| Ok::<_, ()>(())).compat();
-=======
 				let future = future::select(
 					silenced,
 					inner_exit.clone()
 				).map(drop);
->>>>>>> 2d688b13
-
-			tokio::spawn(future);
+
+			tokio::spawn(future.map(|_| Ok(())).compat());
 			future::ready(())
 		});
 
-<<<<<<< HEAD
 	service.spawn_essential_task(work.map(|_| Ok::<_, ()>(())).compat());
-=======
-		let work_and_exit = future::select(work, exit)
-			.map(|_| ());
->>>>>>> 2d688b13
-
-	polkadot_cli::run_until_exit(runtime, service, exit.compat().map(|_| ()))
+
+	polkadot_cli::run_until_exit(runtime, service, exit)
 }
 
 fn compute_targets(para_id: ParaId, session_keys: &[ValidatorId], roster: DutyRoster) -> HashSet<ValidatorId> {
@@ -670,13 +470,8 @@
 ) -> polkadot_cli::error::Result<()> where
 	P: BuildParachainContext,
 	P::ParachainContext: Send + 'static,
-<<<<<<< HEAD
 	<P::ParachainContext as ParachainContext>::ProduceCandidate: Send,
-	E: futures01::Future<Item = (), Error = ()> + Unpin + Send + Clone + Sync + 'static,
-=======
-	<P::ParachainContext as ParachainContext>::ProduceCandidate: Send + 'static,
 	E: futures::Future<Output = ()> + Unpin + Send + Clone + Sync + 'static,
->>>>>>> 2d688b13
 {
 	prepare_config(&mut config, para_id, &key);
 
@@ -794,4 +589,4 @@
 		// ascending order by root.
 		assert_eq!(collation.info.egress_queue_roots, vec![(a, root_a), (b, root_b)]);
 	}
-}
+}